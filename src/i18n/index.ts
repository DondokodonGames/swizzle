--- conflicted
+++ resolved
@@ -5,11 +5,7 @@
 /**
  * Swizzle Localization System
  *
-<<<<<<< HEAD
- * Structure (for en/ja/de):
-=======
  * Structure:
->>>>>>> 1c7cb98e
  * src/i18n/locales/{lang}/
  * ├── index.ts          # Merges all JSON files
  * ├── common.json       # common, errors, success
@@ -21,33 +17,16 @@
  * └── game.json         # game, bridge
  */
 
-<<<<<<< HEAD
-// Import translations - en/ja/de use new split structure
+// Import translations - all languages use split structure
 import en from './locales/en';
 import ja from './locales/ja';
 import de from './locales/de';
-
-// Other languages use legacy single JSON files
-import fr from './locales/fr.json';
-import it from './locales/it.json';
-import es from './locales/es.json';
-import zh from './locales/zh.json';
-import ko from './locales/ko.json';
-import pt from './locales/pt.json';
-=======
-// Import translations - all languages use split structure
-import en from './locales/en';
-import ja from './locales/ja';
 import fr from './locales/fr';
 import it from './locales/it';
 import es from './locales/es';
 import zh from './locales/zh';
 import ko from './locales/ko';
 import pt from './locales/pt';
-
-// German still uses legacy single JSON file (not yet migrated)
-import de from './locales/de.json';
->>>>>>> 1c7cb98e
 
 const resources = {
   en: { translation: en },
