--- conflicted
+++ resolved
@@ -877,18 +877,9 @@
           type: 'touch' as const,
           target: touchTarget,
           touchType: (params.touchType as TriggerCondition['touchType']) || 'down',
-<<<<<<< HEAD
-        };
-        // regionがある場合は保持
-        if (params.region && typeof params.region === 'object') {
-          touchResult.region = params.region as TriggerCondition['region'];
-        }
-        return [touchResult];
-=======
           // regionがある場合は保持
           ...(params.region ? { region: params.region as TriggerCondition['region'] } : {})
         }];
->>>>>>> a5e6a4c9
 
       case 'time':
         return [{
@@ -917,17 +908,8 @@
         const flagResult: TriggerCondition = {
           type: 'flag' as const,
           flagId: params.flagId as string,
-<<<<<<< HEAD
-        };
-        // boolean値をnumber(1/0)に変換
-        if (params.value !== undefined) {
-          flagResult.value = params.value ? 1 : 0;
-        }
-        return [flagResult];
-=======
           ...(params.value !== undefined && { flagValue: params.value as boolean })
         }];
->>>>>>> a5e6a4c9
 
       case 'position':
         return [{
@@ -941,24 +923,10 @@
         const animResult: TriggerCondition = {
           type: 'animation' as const,
           condition: (params.condition as TriggerCondition['condition']) || 'end',
-<<<<<<< HEAD
-        };
-        if (params.frame !== undefined) {
-          animResult.frameNumber = params.frame as number;
-        }
-        if (params.frameRange && Array.isArray(params.frameRange)) {
-          animResult.frameRange = params.frameRange as [number, number];
-        }
-        if (params.loopCount !== undefined) {
-          animResult.loopCount = params.loopCount as number;
-        }
-        return [animResult];
-=======
           ...(params.frame !== undefined ? { frame: params.frame as number } : {}),
           ...(params.frameRange ? { frameRange: params.frameRange as [number, number] } : {}),
           ...(params.loopCount !== undefined ? { loopCount: params.loopCount as number } : {})
         }];
->>>>>>> a5e6a4c9
 
       case 'gameState':
         // Note: types.tsのTriggerConditionでは'gameState'型は未定義のプロパティを使う
@@ -1038,10 +1006,7 @@
         const setFlagResult: GameAction = {
           type: 'setFlag' as const,
           flagId: params.flagId as string,
-<<<<<<< HEAD
-=======
           ...(params.value !== undefined && { flagValue: params.value as boolean })
->>>>>>> a5e6a4c9
         };
         // boolean値をnumber(1/0)に変換
         if (params.value !== undefined) {
