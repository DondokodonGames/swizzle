// src/services/rule-engine/RuleEngine.ts
// IF-THENルールエンジン - Phase 1+2 修正完全適用版
// 修正内容: Show/Hide フェード + Collision/Animation/GameState 完全実装

import { GameRule, TriggerCondition, GameAction, GameFlag } from '../../types/editor/GameScript';

// カウンター型インポート
import { 
  GameCounter, 
  CounterOperation, 
  CounterComparison,
  CounterChangeEvent,
  clampCounterValue,
  compareCounterValue
} from '../../types/counterTypes';

// ルール実行コンテキスト
export interface RuleExecutionContext {
  // ゲーム状態
  gameState: {
    isPlaying: boolean;
    isPaused: boolean;
    score: number;
    timeElapsed: number;
    flags: Map<string, boolean>;
    counters: Map<string, number>;
  };
  
  // オブジェクト状態
  objects: Map<string, {
    id: string;
    x: number;
    y: number;
    width: number;
    height: number;
    visible: boolean;
    animationIndex: number;
    animationPlaying: boolean;
    scale: number;
    rotation: number;
    vx?: number;
    vy?: number;
    frameCount?: number;
    currentFrame?: number;
    // エフェクト管理
    baseScale?: number;
    effectScale?: number;
    effectStartTime?: number;
    effectDuration?: number;
    effectType?: string;
  }>;
  
  // イベント履歴
  events: Array<{
    type: string;
    timestamp: number;
    data: any;
  }>;
  
  // キャンバス情報
  canvas: {
    width: number;
    height: number;
    context?: CanvasRenderingContext2D;
  };
  
  // 音声システム
  audioSystem?: {
    playSound: (soundId: string, volume?: number) => Promise<void>;
    stopSound: (soundId: string) => void;
    setVolume: (soundId: string, volume: number) => void;
  };
  
  // エフェクトシステム
  effectSystem?: {
    playEffect: (effect: EffectConfig) => void;
    stopEffect: (effectId: string) => void;
  };
}

// エフェクト設定
export interface EffectConfig {
  id: string;
  type: 'particle' | 'flash' | 'shake' | 'zoom' | 'rotation' | 'color';
  targetId?: string;
  duration: number;
  intensity?: number;
  color?: string;
  particleCount?: number;
  pattern?: 'burst' | 'stream' | 'explosion';
}

// ルール評価結果
export interface RuleEvaluationResult {
  shouldExecute: boolean;
  matchedConditions: string[];
  executionPriority: number;
  debugInfo?: string;
}

// ActionExecutionResult
export interface ActionExecutionResult {
  success: boolean;
  effectsApplied: string[];
  newGameState: Partial<RuleExecutionContext['gameState']>;
  errors: string[];
  counterChanges: CounterChangeEvent[];
}

/**
 * RuleEngine クラス - Phase 1+2 完全実装版
 */
export class RuleEngine {
  private rules: GameRule[] = [];
  private flags: Map<string, boolean> = new Map();
  private executionCounts: Map<string, number> = new Map();
  
  // カウンター管理
  private counters: Map<string, number> = new Map();
  private counterDefinitions: Map<string, GameCounter> = new Map();
  private counterHistory: CounterChangeEvent[] = [];
  private counterPreviousValues: Map<string, number> = new Map();
  
  // Random条件用の状態管理
  private randomStates: Map<string, {
    lastCheckTime: number;
    eventCount: number;
    seed?: string;
  }> = new Map();
  
  // 衝突判定用のキャッシュ
  private collisionCache: Map<string, Set<string>> = new Map();
  private lastCollisionCheckTime: number = 0;
  
  // 衝突状態追跡（enter/stay/exit判定用）
  private previousCollisions: Map<string, Set<string>> = new Map();
  
  // アニメーション状態追跡
  private animationStates: Map<string, {
    lastFrame: number;
    frameChangeTime: number;
    loopCount: number;
  }> = new Map();
  
  // GameState条件用の前回状態管理（Phase 2 追加）
  private previousGameState?: { 
    isPlaying: boolean; 
    isPaused: boolean; 
    score: number 
  };
  
  constructor() {
    // console.log('🎮 RuleEngine初期化（Phase 1+2 完全実装版）');
  }

  // ==================== カウンター管理メソッド ====================

  addCounterDefinition(counter: GameCounter): void {
    this.counterDefinitions.set(counter.name, counter);
    this.setCounter(counter.name, counter.initialValue);
    // console.log(`カウンター定義追加: ${counter.name} = ${counter.initialValue}`);
  }

  removeCounterDefinition(counterName: string): void {
    this.counterDefinitions.delete(counterName);
    this.counters.delete(counterName);
    this.counterPreviousValues.delete(counterName);
    // console.log(`カウンター定義削除: ${counterName}`);
  }

  setCounter(counterName: string, value: number): void {
    const oldValue = this.counters.get(counterName) || 0;
    const counterDef = this.counterDefinitions.get(counterName);
    
    const clampedValue = counterDef ? clampCounterValue(value, counterDef) : value;
    this.counterPreviousValues.set(counterName, oldValue);
    this.counters.set(counterName, clampedValue);
    
    if (oldValue !== clampedValue) {
      const changeEvent: CounterChangeEvent = {
        counterName,
        oldValue,
        newValue: clampedValue,
        operation: 'set',
        timestamp: Date.now()
      };
      this.counterHistory.push(changeEvent);
      
      if (this.counterHistory.length > 100) {
        this.counterHistory.shift();
      }
    }

    // console.log(`カウンター設定: ${counterName} = ${clampedValue} (前回値: ${oldValue})`);
  }

  getCounter(counterName: string): number {
    return this.counters.get(counterName) || 0;
  }

  getCounterPreviousValue(counterName: string): number {
    return this.counterPreviousValues.get(counterName) || 0;
  }

  executeCounterOperation(
    counterName: string, 
    operation: CounterOperation, 
    value?: number,
    ruleId?: string
  ): CounterChangeEvent | null {
    const currentValue = this.getCounter(counterName);
    let newValue = currentValue;
    
    switch (operation) {
      case 'increment':
      case 'add':
        newValue = currentValue + (value || 1);
        break;
      case 'decrement':
      case 'subtract':
        newValue = currentValue - (value || 1);
        break;
      case 'set':
        newValue = value || 0;
        break;
      case 'reset':
        const counterDef = this.counterDefinitions.get(counterName);
        newValue = counterDef ? counterDef.initialValue : 0;
        break;
      case 'multiply':
        newValue = currentValue * (value || 1);
        break;
      case 'divide':
        newValue = value && value !== 0 ? currentValue / value : currentValue;
        break;
      default:
        // console.warn(`未対応のカウンター操作: ${operation}`);
        return null;
    }

    this.setCounter(counterName, newValue);

    const changeEvent: CounterChangeEvent = {
      counterName,
      oldValue: currentValue,
      newValue: this.getCounter(counterName),
      operation,
      timestamp: Date.now(),
      triggeredBy: ruleId
    };

    // console.log(`カウンター操作実行: ${counterName} ${operation} ${value || ''} (${currentValue} → ${changeEvent.newValue})`);

    return changeEvent;
  }

  getCounterHistory(counterName?: string): CounterChangeEvent[] {
    if (counterName) {
      return this.counterHistory.filter(event => event.counterName === counterName);
    }
    return [...this.counterHistory];
  }

  // ==================== ルール管理メソッド ====================

  addRule(rule: GameRule): void {
    // console.log(`ルール追加: ${rule.name} (${rule.id})`);
    this.rules.push(rule);
    this.executionCounts.set(rule.id, 0);
  }

  removeRule(ruleId: string): void {
    this.rules = this.rules.filter(rule => rule.id !== ruleId);
    this.executionCounts.delete(ruleId);
    // console.log(`ルール削除: ${ruleId}`);
  }

  updateRule(updatedRule: GameRule): void {
    const index = this.rules.findIndex(rule => rule.id === updatedRule.id);
    if (index !== -1) {
      this.rules[index] = updatedRule;
      // console.log(`ルール更新: ${updatedRule.name}`);
    }
  }

  setFlag(flagId: string, value: boolean): void {
    this.flags.set(flagId, value);
    // console.log(`フラグ設定: ${flagId} = ${value}`);
  }

  getFlag(flagId: string): boolean {
    return this.flags.get(flagId) || false;
  }

  // ==================== メインルール評価・実行 ====================

  evaluateAndExecuteRules(context: RuleExecutionContext): ActionExecutionResult[] {
    const results: ActionExecutionResult[] = [];

    // console.log(`[RuleEngine] ルール評価開始: ルール数=${this.rules.length}, イベント数=${context.events.length}`);

    // 衝突判定キャッシュを更新（フレームごとに1回）
    const currentTime = Date.now();
    if (currentTime - this.lastCollisionCheckTime > 16) {
      this.updateCollisionCache(context);
      this.lastCollisionCheckTime = currentTime;
    }

    const sortedRules = [...this.rules]
      .filter(rule => rule.enabled)
      .sort((a, b) => b.priority - a.priority);

    // console.log(`[RuleEngine] 有効なルール数: ${sortedRules.length}`);

    for (const rule of sortedRules) {
      try {
        // console.log(`[RuleEngine] ルール評価中: "${rule.name}" (id=${rule.id}, targetObjectId=${rule.targetObjectId})`);
        // console.log(`[RuleEngine] ルール条件数: ${rule.triggers.conditions.length}, アクション数: ${rule.actions.length}`);

        if (!this.canExecuteRule(rule)) {
          // console.log(`[RuleEngine] ルール実行回数制限により skip: ${rule.name}`);
          continue;
        }

        if (!this.isRuleTimeValid(rule, context.gameState.timeElapsed)) {
          // console.log(`[RuleEngine] ルール時間ウィンドウ外により skip: ${rule.name}`);
          continue;
        }

        const evaluation = this.evaluateRule(rule, context);

        // console.log(`[RuleEngine] ルール評価結果: "${rule.name}" shouldExecute=${evaluation.shouldExecute}, matchedConditions=[${evaluation.matchedConditions.join(', ')}]`);

        if (evaluation.shouldExecute) {
          const result = this.executeActions(rule.actions, context, rule.id);
          results.push(result);

          const currentCount = this.executionCounts.get(rule.id) || 0;
          this.executionCounts.set(rule.id, currentCount + 1);

          // console.log(`✅ ルール実行成功: ${rule.name} (${currentCount + 1}回目), effectsApplied=[${result.effectsApplied.join(', ')}]`);
        }
      } catch (error) {
        // console.error(`❌ ルール実行エラー [${rule.name}]:`, error);
      }
    }

    // console.log(`[RuleEngine] ルール評価終了: 実行されたルール数=${results.length}`);
    return results;
  }

  // ==================== 条件評価 ====================

  private evaluateRule(rule: GameRule, context: RuleExecutionContext): RuleEvaluationResult {
    const { triggers } = rule;
    const matchedConditions: string[] = [];
    
    const conditionResults = triggers.conditions.map(condition => {
      const result = this.evaluateCondition(condition, context, rule.targetObjectId);
      if (result) {
        matchedConditions.push(condition.type);
      }
      return result;
    });

    const shouldExecute = triggers.operator === 'AND' 
      ? conditionResults.every(result => result)
      : conditionResults.some(result => result);

    return {
      shouldExecute,
      matchedConditions,
      executionPriority: rule.priority,
      debugInfo: `${rule.name}: ${matchedConditions.join(', ')}`
    };
  }

  private evaluateCondition(
    condition: TriggerCondition,
    context: RuleExecutionContext,
    targetObjectId: string
  ): boolean {
    // console.log(`[RuleEngine] 条件評価開始: type=${condition.type}, targetObjectId=${targetObjectId}`);

    let result = false;

    switch (condition.type) {
      case 'touch':
        result = this.evaluateTouchCondition(condition, context, targetObjectId);
        break;

      case 'collision':
        result = this.evaluateCollisionCondition(condition, context, targetObjectId);
        break;

      case 'animation':
        result = this.evaluateAnimationCondition(condition, context);
        break;

      case 'time':
        result = this.evaluateTimeCondition(condition, context);
        break;

      case 'flag':
        result = this.evaluateFlagCondition(condition);
        break;

      case 'gameState':
        result = this.evaluateGameStateCondition(condition, context);
        break;

      case 'position':
        result = this.evaluatePositionCondition(condition, context);
        break;

      case 'counter':
        result = this.evaluateCounterCondition(condition, context);
        break;

      case 'random':
        result = this.evaluateRandomCondition(condition, context);
        break;

      default:
        // console.warn(`未対応の条件タイプ: ${(condition as any).type}`);
        result = false;
    }

    // console.log(`[RuleEngine] 条件評価結果: type=${condition.type}, result=${result}`);
    return result;
  }

  // ✅ Phase 2 修正: Collision条件評価（完全実装版）
  private evaluateCollisionCondition(
    condition: Extract<TriggerCondition, { type: 'collision' }>,
    context: RuleExecutionContext,
    targetObjectId: string
  ): boolean {
    try {
      // ターゲットIDの解決
      const sourceId = targetObjectId;
      const targetId = condition.target === 'self' ? targetObjectId : 
                       condition.target === 'background' ? 'background' :
                       condition.target === 'stage' ? null : // ステージとの衝突は画面端判定
                       condition.target;
      
      const sourceObj = context.objects.get(sourceId);
      
      if (!sourceObj || !sourceObj.visible) {
        return false;
      }
      
      // ステージとの衝突判定
      if (condition.target === 'stage') {
        let isColliding = false;

        // regionが指定されている場合は範囲との衝突判定
        if (condition.region) {
          const region = condition.region;

          if (region.shape === 'rect') {
            // 矩形範囲との衝突判定（正規化座標→ピクセル座標変換）
            const rectX = region.x * context.canvas.width;
            const rectY = region.y * context.canvas.height;
            const rectWidth = (region.width || 0.4) * context.canvas.width;
            const rectHeight = (region.height || 0.4) * context.canvas.height;

            // オブジェクトと矩形範囲の衝突判定（AABB）
            isColliding = sourceObj.x < rectX + rectWidth &&
                         sourceObj.x + sourceObj.width > rectX &&
                         sourceObj.y < rectY + rectHeight &&
                         sourceObj.y + sourceObj.height > rectY;
          } else if (region.shape === 'circle') {
            // 円形範囲との衝突判定（正規化座標→ピクセル座標変換）
            const centerX = region.x * context.canvas.width;
            const centerY = region.y * context.canvas.height;
            const radius = (region.radius || 0.2) * context.canvas.width;

            // オブジェクトの中心座標
            const objCenterX = sourceObj.x + sourceObj.width / 2;
            const objCenterY = sourceObj.y + sourceObj.height / 2;

            // 中心間の距離
            const distance = Math.sqrt(
              Math.pow(objCenterX - centerX, 2) + Math.pow(objCenterY - centerY, 2)
            );

            // オブジェクトの半径（幅と高さの平均を半径とする）
            const objRadius = (sourceObj.width + sourceObj.height) / 4;

            isColliding = distance < radius + objRadius;
          }
        } else {
          // regionなしの場合は画面端判定
          const margin = 5; // 5pxのマージン
          const hitLeft = sourceObj.x <= margin;
          const hitRight = sourceObj.x + sourceObj.width >= context.canvas.width - margin;
          const hitTop = sourceObj.y <= margin;
          const hitBottom = sourceObj.y + sourceObj.height >= context.canvas.height - margin;

          isColliding = hitLeft || hitRight || hitTop || hitBottom;
        }

        // 前回の衝突状態を取得
        const wasColliding = this.previousCollisions.get(sourceId)?.has('stage') || false;

        // collisionTypeに応じて判定
        switch (condition.collisionType) {
          case 'enter':
            const enterResult = isColliding && !wasColliding;
            // if (enterResult) {
            //   console.log(`🎯 ${condition.region ? 'ステージ範囲' : '画面端'}衝突開始: ${sourceId}`);
            // }
            return enterResult;
          case 'stay':
            return isColliding;
          case 'exit':
            const exitResult = !isColliding && wasColliding;
            // if (exitResult) {
            //   console.log(`👋 ${condition.region ? 'ステージ範囲' : '画面端'}衝突終了: ${sourceId}`);
            // }
            return exitResult;
          default:
            return false;
        }
      }
      
      // オブジェクト間の衝突判定
      if (!targetId) {
        return false;
      }
      
      const targetObj = targetId === 'background' 
        ? null // 背景との衝突は未実装（必要に応じて実装）
        : context.objects.get(targetId);
      
      if (!targetObj || !targetObj.visible) {
        return false;
      }
      
      // 衝突判定実行
      let isColliding = false;

      if (condition.checkMode === 'pixel') {
        // ピクセル単位の詳細判定（未実装 - hitboxにフォールバック）
        // console.warn('pixel collision は未実装です。hitbox判定を使用します。');
        isColliding = this.checkAABBCollision(sourceObj, targetObj);
      } else {
        // hitbox判定（AABB）
        isColliding = this.checkAABBCollision(sourceObj, targetObj);
      }
      
      // 衝突状態の履歴管理
      const previousColliding = this.previousCollisions.get(sourceId) || new Set();
      const wasCollidingWithTarget = previousColliding.has(targetId);
      
      // collisionTypeに応じて判定
      switch (condition.collisionType) {
        case 'enter':
          // 新しく衝突を開始した
          const enterResult = isColliding && !wasCollidingWithTarget;
          // if (enterResult) {
          //   console.log(`🎯 衝突開始: ${sourceId} → ${targetId}`);
          // }
          return enterResult;
        
        case 'stay':
          // 衝突が継続している
          return isColliding;
        
        case 'exit':
          // 衝突が終了した
          const exitResult = !isColliding && wasCollidingWithTarget;
          // if (exitResult) {
          //   console.log(`👋 衝突終了: ${sourceId} ← ${targetId}`);
          // }
          return exitResult;

        default:
          // console.warn(`未対応の衝突タイプ: ${condition.collisionType}`);
          return false;
      }
    } catch (error) {
      // console.error('衝突条件評価エラー:', error);
      return false;
    }
  }

  // 衝突判定キャッシュ更新
  private updateCollisionCache(context: RuleExecutionContext): void {
    // 前回の衝突状態を保存
    this.previousCollisions = new Map(this.collisionCache);
    
    this.collisionCache.clear();
    
    const objects = Array.from(context.objects.values()).filter(obj => obj.visible);
    
    for (let i = 0; i < objects.length; i++) {
      const objA = objects[i];
      
      for (let j = i + 1; j < objects.length; j++) {
        const objB = objects[j];
        
        if (this.checkAABBCollision(objA, objB)) {
          if (!this.collisionCache.has(objA.id)) {
            this.collisionCache.set(objA.id, new Set());
          }
          if (!this.collisionCache.has(objB.id)) {
            this.collisionCache.set(objB.id, new Set());
          }
          
          this.collisionCache.get(objA.id)!.add(objB.id);
          this.collisionCache.get(objB.id)!.add(objA.id);
        }
      }
    }
  }

  // AABB衝突判定
  private checkAABBCollision(
    objA: { x: number; y: number; width: number; height: number },
    objB: { x: number; y: number; width: number; height: number }
  ): boolean {
    return objA.x < objB.x + objB.width &&
           objA.x + objA.width > objB.x &&
           objA.y < objB.y + objB.height &&
           objA.y + objA.height > objB.y;
  }

  // ✅ Phase 2 修正: Animation条件評価（完全実装版）
  private evaluateAnimationCondition(
    condition: Extract<TriggerCondition, { type: 'animation' }>,
    context: RuleExecutionContext
  ): boolean {
    try {
      const targetObj = context.objects.get(condition.target);

      if (!targetObj) {
        // console.warn(`Animation: オブジェクトが見つかりません: ${condition.target}`);
        return false;
      }
      
      // アニメーション状態の取得・初期化
      let animState = this.animationStates.get(condition.target);
      if (!animState) {
        animState = {
          lastFrame: targetObj.animationIndex || 0,
          frameChangeTime: Date.now(),
          loopCount: 0
        };
        this.animationStates.set(condition.target, animState);
      }
      
      const currentFrame = targetObj.currentFrame || targetObj.animationIndex || 0;
      const frameCount = targetObj.frameCount || 1;
      
      // フレーム変化の検出
      if (currentFrame !== animState.lastFrame) {
        animState.frameChangeTime = Date.now();
        
        // ループ検出（最後のフレームから最初のフレームへ）
        if (animState.lastFrame === frameCount - 1 && currentFrame === 0) {
          animState.loopCount++;
          // console.log(`🔄 アニメーションループ: ${condition.target} (${animState.loopCount}回目)`);
        }
        
        animState.lastFrame = currentFrame;
      }
      
      // condition: 'start' | 'end' | 'frame' | 'loop'
      switch (condition.condition) {
        case 'frame':
          // 特定フレーム到達
          if (condition.frameNumber !== undefined) {
            const result = currentFrame === condition.frameNumber;
            // if (result) {
            //   console.log(`🎞️ フレーム到達: ${condition.target} frame=${currentFrame}`);
            // }
            return result;
          }
          // animationIndexを使用する場合
          if (condition.animationIndex !== undefined) {
            return currentFrame === condition.animationIndex;
          }
          return false;
        
        case 'start':
          // アニメーション開始（フレーム0 かつ 再生中）
          const isStarting = targetObj.animationPlaying && currentFrame === 0;
          // if (isStarting && animState.lastFrame !== 0) {
          //   console.log(`▶️ アニメーション開始: ${condition.target}`);
          // }
          return isStarting;
        
        case 'end':
          // アニメーション終了（最終フレーム到達）
          const isEnding = currentFrame === frameCount - 1;
          // if (isEnding && animState.lastFrame !== frameCount - 1) {
          //   console.log(`⏹️ アニメーション終了: ${condition.target} (frame ${currentFrame}/${frameCount})`);
          // }
          return isEnding;
        
        case 'loop':
          // ループ完了（1回以上のループ）
          const hasLooped = animState.loopCount > 0;
          // if (hasLooped && animState.loopCount === 1) {
          //   console.log(`🔁 アニメーションループ完了: ${condition.target}`);
          // }
          return hasLooped;

        default:
          // console.warn(`未対応のアニメーション条件: ${condition.condition}`);
          return false;
      }
    } catch (error) {
      // console.error('アニメーション条件評価エラー:', error);
      return false;
    }
  }

  // アニメーション状態更新
  updateAnimationState(objectId: string, currentFrame: number, loopCount: number): void {
    const state = this.animationStates.get(objectId) || {
      lastFrame: -1,
      frameChangeTime: Date.now(),
      loopCount: 0
    };
    
    if (currentFrame !== state.lastFrame) {
      state.lastFrame = currentFrame;
      state.frameChangeTime = Date.now();
      
      if (currentFrame === 0 && state.lastFrame !== 0) {
        state.loopCount = loopCount;
      }
    }
    
    this.animationStates.set(objectId, state);
  }

  // ✅ Phase 2 修正: GameState条件評価（完全実装版）
  private evaluateGameStateCondition(
    condition: Extract<TriggerCondition, { type: 'gameState' }>,
    context: RuleExecutionContext
  ): boolean {
    try {
      const { gameState } = context;
      
      // 前回のゲーム状態を記録（became判定用）
      let previousState = this.previousGameState || {
        isPlaying: false,
        isPaused: false,
        score: 0
      };
      
      // 現在の状態を保存
      this.previousGameState = {
        isPlaying: gameState.isPlaying,
        isPaused: gameState.isPaused,
        score: gameState.score
      };
      
      // 状態判定のヘルパー関数
      const isState = (stateName: string): boolean => {
        switch (stateName) {
          case 'playing':
            return gameState.isPlaying && !gameState.isPaused;
          
          case 'paused':
            return gameState.isPaused;
          
          case 'success':
            // 成功状態の定義:
            // - ゲーム終了（isPlaying = false）
            // - スコアが存在する（score > 0）
            // - ゲーム時間が経過している（timeElapsed > 0）
            return !gameState.isPlaying && 
                   gameState.score > 0 && 
                   gameState.timeElapsed > 0;
          
          case 'failure':
            // 失敗状態の定義:
            // - ゲーム終了（isPlaying = false）
            // - スコアが0またはマイナス
            // - ゲーム時間が経過している（timeElapsed > 0）
            return !gameState.isPlaying && 
                   gameState.score <= 0 && 
                   gameState.timeElapsed > 0;
          
          default:
            // console.warn(`未知のゲーム状態: ${stateName}`);
            return false;
        }
      };
      
      const wasState = (stateName: string): boolean => {
        switch (stateName) {
          case 'playing':
            return previousState.isPlaying;
          case 'paused':
            return previousState.isPaused;
          case 'success':
            return false; // 前回成功は一時的な状態なので常にfalse
          case 'failure':
            return false; // 前回失敗は一時的な状態なので常にfalse
          default:
            return false;
        }
      };
      
      // checkType: 'is' | 'not' | 'became'
      const checkType = (condition as any).checkType || 'is'; // デフォルトは'is'
      
      switch (checkType) {
        case 'is':
          // 現在の状態が指定状態
          const isResult = isState(condition.state);
          // if (isResult && condition.state === 'success') {
          //   console.log('🎉 ゲーム成功状態');
          // } else if (isResult && condition.state === 'failure') {
          //   console.log('😢 ゲーム失敗状態');
          // }
          return isResult;
        
        case 'not':
          // 現在の状態が指定状態でない
          return !isState(condition.state);
        
        case 'became':
          // 状態が変化した（前回は違う状態で、今回は指定状態）
          const becameResult = !wasState(condition.state) && isState(condition.state);
          // if (becameResult) {
          //   console.log(`🔄 状態変化: → ${condition.state}`);
          // }
          return becameResult;

        default:
          // console.warn(`未対応のチェックタイプ: ${checkType}`);
          return isState(condition.state);
      }
    } catch (error) {
      // console.error('ゲーム状態条件評価エラー:', error);
      return false;
    }
  }

  // Random条件評価
  private evaluateRandomCondition(
    condition: Extract<TriggerCondition, { type: 'random' }>,
    context: RuleExecutionContext
  ): boolean {
    try {
      const currentTime = Date.now();
      const conditionId = JSON.stringify(condition);
      
      let state = this.randomStates.get(conditionId);
      if (!state) {
        state = {
          lastCheckTime: currentTime,
          eventCount: 0,
          seed: condition.seed
        };
        this.randomStates.set(conditionId, state);
      }
      
      if (condition.interval) {
        const timeSinceLastCheck = currentTime - state.lastCheckTime;
        if (timeSinceLastCheck < condition.interval) {
          return false;
        }
        state.lastCheckTime = currentTime;
      }
      
      if (condition.maxEventsPerSecond) {
        const eventsPerSecond = state.eventCount / ((currentTime - state.lastCheckTime) / 1000);
        if (eventsPerSecond >= condition.maxEventsPerSecond) {
          return false;
        }
      }
      
      const randomValue = condition.seed 
        ? this.seededRandom(condition.seed + state.eventCount) 
        : Math.random();
      
      const success = randomValue < condition.probability;

      if (success) {
        state.eventCount++;
      }

      // console.log(`Random条件評価: 確率=${condition.probability}, 判定=${randomValue.toFixed(3)}, 結果=${success}`);

      if (success && condition.conditions?.onSuccess) {
        return condition.conditions.onSuccess.every(cond => 
          this.evaluateCondition(cond, context, '')
        );
      } else if (!success && condition.conditions?.onFailure) {
        return condition.conditions.onFailure.every(cond => 
          this.evaluateCondition(cond, context, '')
        );
      }
      
      return success;
    } catch (error) {
      // console.error('Random条件評価エラー:', error);
      return false;
    }
  }

  private seededRandom(seed: string): number {
    let hash = 0;
    for (let i = 0; i < seed.length; i++) {
      const char = seed.charCodeAt(i);
      hash = ((hash << 5) - hash) + char;
      hash = hash & hash;
    }
    const x = Math.sin(hash++) * 10000;
    return x - Math.floor(x);
  }

  // カウンター条件評価
  private evaluateCounterCondition(
    condition: Extract<TriggerCondition, { type: 'counter' }>,
    context: RuleExecutionContext
  ): boolean {
    try {
      const currentValue = this.getCounter(condition.counterName);
      const previousValue = this.getCounterPreviousValue(condition.counterName);
      
      if (condition.comparison === 'changed') {
        return currentValue !== previousValue;
      }
      
      const result = compareCounterValue(
        currentValue,
        condition.comparison,
        condition.value,
        condition.rangeMax
      );

      // console.log(`カウンター条件評価: ${condition.counterName}(${currentValue}) ${condition.comparison} ${condition.value} = ${result}`);

      return result;
    } catch (error) {
      // console.error('カウンター条件評価エラー:', error);
      return false;
    }
  }

  // タッチ条件評価
  private evaluateTouchCondition(
    condition: Extract<TriggerCondition, { type: 'touch' }>,
    context: RuleExecutionContext,
    targetObjectId: string
  ): boolean {
    const touchEvents = context.events.filter(e => e.type === 'touch');

    // console.log(`[RuleEngine] タッチ条件評価: targetObjectId=${targetObjectId}, condition.target=${condition.target}, touchEvents=${touchEvents.length}`);
    // if (touchEvents.length > 0) {
    //   console.log(`[RuleEngine] タッチイベント詳細:`, touchEvents.map(e => ({ target: e.data.target, x: e.data.x, y: e.data.y })));
    // }

    if (!touchEvents.length) return false;

    const latestTouch = touchEvents[touchEvents.length - 1];
    const touchTarget = condition.target === 'self' ? targetObjectId : condition.target;

    // console.log(`[RuleEngine] タッチターゲット判定: touchTarget=${touchTarget}, latestTouch.data.target=${latestTouch.data.target}`);

    // ✅ 修正: イベントのターゲットが条件のターゲットと一致するかチェック
    if (touchTarget === 'stage') {
      // ステージタッチの場合
      if (latestTouch.data.target !== 'stage') {
        // console.log(`[RuleEngine] タッチターゲット不一致: ステージではなく ${latestTouch.data.target} がタッチされた`);
        return false;
      }

      // ステージタッチかつregionが指定されている場合、範囲内チェック
      if (condition.region) {
        const { x: touchX, y: touchY } = latestTouch.data;
        const region = condition.region;

        if (region.shape === 'rect') {
          // 矩形範囲チェック（正規化座標→ピクセル座標変換）
          const rectX = region.x * context.canvas.width;
          const rectY = region.y * context.canvas.height;
          const rectWidth = (region.width || 0.4) * context.canvas.width;
          const rectHeight = (region.height || 0.4) * context.canvas.height;

          const inRange = touchX >= rectX && touchX <= rectX + rectWidth &&
                          touchY >= rectY && touchY <= rectY + rectHeight;
          // console.log(`[RuleEngine] ステージ範囲判定（矩形）: inRange=${inRange}`);
          return inRange;
        } else if (region.shape === 'circle') {
          // 円形範囲チェック（正規化座標→ピクセル座標変換）
          const centerX = region.x * context.canvas.width;
          const centerY = region.y * context.canvas.height;
          const radius = (region.radius || 0.2) * context.canvas.width;

          const distance = Math.sqrt(
            Math.pow(touchX - centerX, 2) + Math.pow(touchY - centerY, 2)
          );

          const inRange = distance <= radius;
          // console.log(`[RuleEngine] ステージ範囲判定（円形）: inRange=${inRange}`);
          return inRange;
        }
      }

      // regionなしの場合はステージ全体へのタッチ
      // console.log(`[RuleEngine] ステージタッチ成功（範囲指定なし）`);
      return true;
    }

    // ✅ 修正: オブジェクトタッチの場合、ターゲット IDが一致するかチェック
    const isTargetMatch = latestTouch.data.target === touchTarget;
    // console.log(`[RuleEngine] オブジェクトタッチ判定: isTargetMatch=${isTargetMatch} (${latestTouch.data.target} === ${touchTarget})`);
    return isTargetMatch;
  }

  // 時間条件評価
  private evaluateTimeCondition(
    condition: Extract<TriggerCondition, { type: 'time' }>,
    context: RuleExecutionContext
  ): boolean {
    const currentTime = context.gameState.timeElapsed;
    
    switch (condition.timeType) {
      case 'exact':
        return condition.seconds !== undefined && 
               Math.abs(currentTime - condition.seconds) < 0.1;
      
      case 'range':
        return condition.range !== undefined &&
               currentTime >= condition.range.min && 
               currentTime <= condition.range.max;
      
      case 'interval':
        return condition.interval !== undefined &&
               currentTime > 0 &&
               currentTime % condition.interval < 0.1;
      
      default:
        return false;
    }
  }

  // フラグ条件評価
  private evaluateFlagCondition(
    condition: Extract<TriggerCondition, { type: 'flag' }>
  ): boolean {
    const currentValue = this.getFlag(condition.flagId);
    
    switch (condition.condition) {
      case 'ON':
        return currentValue === true;
      case 'OFF':
        return currentValue === false;
      case 'CHANGED':
        return false;
      default:
        return false;
    }
  }

  // 位置条件評価
  private evaluatePositionCondition(
    condition: Extract<TriggerCondition, { type: 'position' }>,
    context: RuleExecutionContext
  ): boolean {
    try {
      const targetObj = context.objects.get(condition.target);
      
      if (!targetObj) {
        return false;
      }
      
      const { region } = condition;
      
      if (region.shape === 'rect' && region.width && region.height) {
        const inRect = targetObj.x >= region.x && 
                      targetObj.x <= region.x + region.width &&
                      targetObj.y >= region.y && 
                      targetObj.y <= region.y + region.height;
        
        switch (condition.area) {
          case 'inside':
            return inRect;
          case 'outside':
            return !inRect;
          default:
            return false;
        }
      }
      
      if (region.shape === 'circle' && region.radius) {
        const distance = Math.sqrt(
          Math.pow(targetObj.x - region.x, 2) + 
          Math.pow(targetObj.y - region.y, 2)
        );
        
        const inCircle = distance <= region.radius;
        
        switch (condition.area) {
          case 'inside':
            return inCircle;
          case 'outside':
            return !inCircle;
          default:
            return false;
        }
      }
      
      return false;
    } catch (error) {
      console.error('位置条件評価エラー:', error);
      return false;
    }
  }

  // ==================== アクション実行 ====================

  private executeActions(
    actions: GameAction[],
    context: RuleExecutionContext,
    ruleId?: string
  ): ActionExecutionResult {
    const effectsApplied: string[] = [];
    const errors: string[] = [];
    const newGameState: Partial<RuleExecutionContext['gameState']> = {};
    const counterChanges: CounterChangeEvent[] = [];

    // console.log(`[RuleEngine] アクション実行開始: アクション数=${actions.length}`);

    for (const action of actions) {
      try {
        // console.log(`[RuleEngine] アクション実行: type=${action.type}`);

        switch (action.type) {
          case 'addScore':
            newGameState.score = (context.gameState.score || 0) + action.points;
            effectsApplied.push(`スコア+${action.points}`);
            break;

          case 'success':
            newGameState.score = (context.gameState.score || 0) + (action.score || 0);
            newGameState.isPlaying = false; // ✅ ゲーム終了
            effectsApplied.push('ゲーム成功');
            // console.log('🎉 ゲームクリア！');
            break;

          case 'failure':
            newGameState.isPlaying = false; // ✅ ゲーム終了
            effectsApplied.push('ゲーム失敗');
            // console.log('💀 ゲームオーバー');
            break;

          case 'setFlag':
            this.setFlag(action.flagId, action.value);
            effectsApplied.push(`フラグ${action.flagId}=${action.value}`);
            break;

          case 'toggleFlag':
            const current = this.getFlag(action.flagId);
            this.setFlag(action.flagId, !current);
            effectsApplied.push(`フラグ${action.flagId}切り替え`);
            break;

          case 'playSound':
            this.executePlaySoundAction(action, context);
            effectsApplied.push(`音声再生: ${action.soundId}`);
            break;

          case 'showMessage':
            effectsApplied.push(`メッセージ: ${action.text}`);
            break;

          case 'counter':
            const changeEvent = this.executeCounterOperation(
              action.counterName,
              action.operation,
              action.value,
              ruleId
            );
            
            if (changeEvent) {
              counterChanges.push(changeEvent);
              effectsApplied.push(`カウンター${action.counterName}: ${changeEvent.oldValue}→${changeEvent.newValue}`);
              
              if (action.notification?.enabled) {
                effectsApplied.push(`通知: ${action.notification.message || `${action.counterName}が変更されました`}`);
              }
            } else {
              errors.push(`カウンター操作失敗: ${action.counterName} ${action.operation}`);
            }
            break;

          case 'show':
            this.executeShowAction(action, context);
            effectsApplied.push(`表示: ${action.targetId}`);
            break;

          case 'hide':
            this.executeHideAction(action, context);
            effectsApplied.push(`非表示: ${action.targetId}`);
            break;

          case 'move':
            this.executeMoveAction(action, context);
            effectsApplied.push(`移動: ${action.targetId} (${action.movement.type})`);
            break;

          case 'switchAnimation':
            this.executeSwitchAnimationAction(action, context);
            effectsApplied.push(`アニメーション切り替え: ${action.targetId} → ${action.animationIndex}`);
            break;

          case 'effect':
            this.executeEffectAction(action, context);
            effectsApplied.push(`エフェクト: ${action.effect}`);
            break;

          case 'randomAction':
            const randomResult = this.executeRandomAction(action, context, ruleId);
            effectsApplied.push(...randomResult.effectsApplied);
            errors.push(...randomResult.errors);
            counterChanges.push(...randomResult.counterChanges);
            break;

          default:
            // console.warn(`未対応のアクション: ${(action as any).type}`);
        }
      } catch (error) {
        errors.push(`アクション実行エラー: ${error}`);
      }
    }

    return {
      success: errors.length === 0,
      effectsApplied,
      newGameState,
      errors,
      counterChanges
    };
  }

  // PlaySound
  private executePlaySoundAction(
    action: Extract<GameAction, { type: 'playSound' }>,
    context: RuleExecutionContext
  ): void {
    if (context.audioSystem) {
      const volume = action.volume !== undefined ? action.volume : 1.0;


      context.audioSystem.playSound(action.soundId, volume)
        .then(() => {
          // console.log(`音声再生成功: ${action.soundId} (volume: ${volume})`);
        })
        .catch((error) => {
          // console.error(`音声再生エラー: ${action.soundId}`, error);
        });
    } else {
      // console.warn('音声システムが利用できません');
    }
  }

  // SwitchAnimation
  private executeSwitchAnimationAction(
    action: Extract<GameAction, { type: 'switchAnimation' }>,
    context: RuleExecutionContext
  ): void {
    const targetObj = context.objects.get(action.targetId);
    if (!targetObj) {
      // console.warn(`SwitchAnimation: オブジェクトが見つかりません: ${action.targetId}`);
      return;
    }

    targetObj.animationIndex = action.animationIndex;
    targetObj.animationPlaying = true;

    // if (action.speed !== undefined) {
    //   console.log(`再生速度: ${action.speed}`);
    // }

    // console.log(`アニメーション切り替え: ${action.targetId} → フレーム${action.animationIndex}`);
  }

  // Effect
  private executeEffectAction(
    action: Extract<GameAction, { type: 'effect' }>,
    context: RuleExecutionContext
  ): void {
<<<<<<< HEAD
    if (context.effectSystem) {
      const effectConfig: EffectConfig = {
        id: `effect_${Date.now()}_${Math.random()}`,
        type: 'particle',
        targetId: action.targetId,
        duration: 1000
      };

      context.effectSystem.playEffect(effectConfig);
      // console.log(`エフェクト再生: ${action.effect} (target: ${action.targetId})`);
    } else {
      // console.log(`[簡易エフェクト] ${action.effect}を${action.targetId}に適用`);
=======
    const targetObj = context.objects.get(action.targetId);
    if (!targetObj) {
      console.warn(`エフェクト: オブジェクトが見つかりません: ${action.targetId}`);
      return;
    }

    const effect = action.effect;
    const durationMs = (effect.duration || 0.2) * 1000;

    switch (effect.type) {
      case 'scale':
        // 元のスケールを保存（初回のみ）
        if (targetObj.baseScale === undefined) {
          targetObj.baseScale = targetObj.scale;
        }

        // スケールエフェクトを適用
        const scaleAmount = effect.scaleAmount || 0.5;
        targetObj.effectScale = scaleAmount;
        targetObj.effectStartTime = performance.now();
        targetObj.effectDuration = durationMs;
        targetObj.effectType = 'scale';

        console.log(`スケールエフェクト適用: ${action.targetId} (${scaleAmount}x, ${durationMs}ms)`);
        break;

      case 'flash':
      case 'shake':
      case 'rotate':
      case 'particles':
        console.log(`[未実装エフェクト] ${effect.type}を${action.targetId}に適用`);
        break;

      default:
        console.warn(`未知のエフェクトタイプ: ${(effect as any).type}`);
>>>>>>> 0a2e8e8c
    }
  }

  // ✅ Phase 1 修正: Show アクション（フェードイン対応）
  private executeShowAction(
    action: Extract<GameAction, { type: 'show' }>,
    context: RuleExecutionContext
  ): void {
    const targetObj = context.objects.get(action.targetId);
    if (!targetObj) {
      // console.warn(`Show: オブジェクトが見つかりません: ${action.targetId}`);
      return;
    }

    targetObj.visible = true;
    
    // fadeIn アニメーション対応
    const fadeIn = (action as any).fadeIn;
    const duration = (action as any).duration || 300; // デフォルト300ms
    
    if (fadeIn && duration > 0) {
      // フェードイン処理
      const startTime = Date.now();
      const startScale = targetObj.scale || 0;
      const targetScale = 1;
      
      const animate = () => {
        const elapsed = Date.now() - startTime;
        const progress = Math.min(elapsed / duration, 1);
        
        // イージング関数（ease-out）
        const eased = 1 - Math.pow(1 - progress, 3);
        
        // スケールで透明度を表現
        targetObj.scale = startScale + eased * (targetScale - startScale);


        if (progress >= 1) {
          targetObj.scale = targetScale;
          // console.log(`✨ フェードイン完了: ${action.targetId} (${duration}ms)`);
        } else {
          // 次のフレームで継続
          setTimeout(animate, 16); // 60fps
        }
      };

      animate();
      // console.log(`🎬 フェードイン開始: ${action.targetId} (${duration}ms)`);
    } else {
      // 即座に表示
      targetObj.scale = 1;
      // console.log(`👁️ オブジェクト表示: ${action.targetId}`);
    }
  }

  // ✅ Phase 1 修正: Hide アクション（フェードアウト対応）
  private executeHideAction(
    action: Extract<GameAction, { type: 'hide' }>,
    context: RuleExecutionContext
  ): void {
    const targetObj = context.objects.get(action.targetId);
    if (!targetObj) {
      // console.warn(`Hide: オブジェクトが見つかりません: ${action.targetId}`);
      return;
    }

    // fadeOut アニメーション対応
    const fadeOut = (action as any).fadeOut;
    const duration = (action as any).duration || 300; // デフォルト300ms
    
    if (fadeOut && duration > 0) {
      // フェードアウト処理
      const startTime = Date.now();
      const startScale = targetObj.scale || 1;
      const targetScale = 0;
      
      const animate = () => {
        const elapsed = Date.now() - startTime;
        const progress = Math.min(elapsed / duration, 1);
        
        // イージング関数（ease-in）
        const eased = Math.pow(progress, 3);
        
        // スケールで透明度を表現
        targetObj.scale = startScale - eased * (startScale - targetScale);
        
        if (progress >= 1) {
          targetObj.visible = false;
          targetObj.scale = 0;
          // console.log(`💨 フェードアウト完了: ${action.targetId} (${duration}ms)`);
        } else {
          // 次のフレームで継続
          setTimeout(animate, 16); // 60fps
        }
      };

      animate();
      // console.log(`🎬 フェードアウト開始: ${action.targetId} (${duration}ms)`);
    } else {
      // 即座に非表示
      targetObj.visible = false;
      targetObj.scale = 0;
      // console.log(`🙈 オブジェクト非表示: ${action.targetId}`);
    }
  }

  // Move アクション実装（8種類完全実装）
  private executeMoveAction(
    action: Extract<GameAction, { type: 'move' }>,
    context: RuleExecutionContext
  ): void {
    const targetObj = context.objects.get(action.targetId);
    if (!targetObj) {
      // console.warn(`Move: オブジェクトが見つかりません: ${action.targetId}`);
      return;
    }

    const { movement } = action;
    const speed = movement.speed || 1.0;

    switch (movement.type) {
      case 'straight':
        if (movement.target) {
          let targetX: number, targetY: number;

          if (typeof movement.target === 'string') {
            const targetObject = context.objects.get(movement.target);
            if (targetObject) {
              targetX = targetObject.x;
              targetY = targetObject.y;
            } else {
              // console.warn(`Move: ターゲットオブジェクトが見つかりません: ${movement.target}`);
              return;
            }
          } else {
            // ✅ 正規化座標（0-1）→ピクセル座標に変換
            targetX = movement.target.x * context.canvas.width;
            targetY = movement.target.y * context.canvas.height;
          }
          
          const dx = targetX - targetObj.x;
          const dy = targetY - targetObj.y;
          const distance = Math.sqrt(dx * dx + dy * dy);
          
          if (distance > 0) {
            targetObj.vx = (dx / distance) * speed;
            targetObj.vy = (dy / distance) * speed;
          }

          // console.log(`直線移動開始: ${action.targetId} → (${targetX}, ${targetY})`);
        }
        break;

      case 'teleport':
        if (movement.target) {
          if (typeof movement.target === 'string') {
            const targetObject = context.objects.get(movement.target);
            if (targetObject) {
              targetObj.x = targetObject.x;
              targetObj.y = targetObject.y;
            }
          } else {
            // ✅ 正規化座標（0-1）→ピクセル座標に変換
            targetObj.x = movement.target.x * context.canvas.width;
            targetObj.y = movement.target.y * context.canvas.height;
          }

          targetObj.vx = 0;
          targetObj.vy = 0;

          // console.log(`瞬間移動: ${action.targetId} → (${targetObj.x}, ${targetObj.y})`);
        }
        break;

      case 'wander':
        const randomAngle = Math.random() * Math.PI * 2;
        targetObj.vx = Math.cos(randomAngle) * speed;
        targetObj.vy = Math.sin(randomAngle) * speed;
        // console.log(`ランダム移動: ${action.targetId}`);
        break;

      case 'stop':
        targetObj.vx = 0;
        targetObj.vy = 0;
        // console.log(`停止: ${action.targetId}`);
        break;

      case 'swap':
        if (movement.target && typeof movement.target === 'string') {
          const targetObject = context.objects.get(movement.target);
          if (targetObject) {
            const tempX = targetObj.x;
            const tempY = targetObj.y;
            targetObj.x = targetObject.x;
            targetObj.y = targetObject.y;
            targetObject.x = tempX;
            targetObject.y = tempY;
            // console.log(`位置交換: ${action.targetId} ↔ ${movement.target}`);
          }
        }
        break;

      case 'approach':
        if (movement.target) {
          let targetX: number, targetY: number;
          
          if (typeof movement.target === 'string') {
            const targetObject = context.objects.get(movement.target);
            if (targetObject) {
              targetX = targetObject.x;
              targetY = targetObject.y;
            } else {
              return;
            }
          } else {
            targetX = movement.target.x;
            targetY = movement.target.y;
          }
          
          const dx = targetX - targetObj.x;
          const dy = targetY - targetObj.y;
          const distance = Math.sqrt(dx * dx + dy * dy);
          
          if (distance > 5) {
            targetObj.vx = (dx / distance) * speed;
            targetObj.vy = (dy / distance) * speed;
          } else {
            targetObj.vx = 0;
            targetObj.vy = 0;
          }

          // console.log(`接近移動: ${action.targetId} → ターゲット`);
        }
        break;

      case 'orbit':
        if (movement.target) {
          let centerX: number, centerY: number;
          
          if (typeof movement.target === 'string') {
            const targetObject = context.objects.get(movement.target);
            if (targetObject) {
              centerX = targetObject.x;
              centerY = targetObject.y;
            } else {
              return;
            }
          } else {
            centerX = movement.target.x;
            centerY = movement.target.y;
          }
          
          const dx = targetObj.x - centerX;
          const dy = targetObj.y - centerY;
          const radius = Math.sqrt(dx * dx + dy * dy);
          const currentAngle = Math.atan2(dy, dx);
          
          const angularSpeed = speed * 0.01;
          const newAngle = currentAngle + angularSpeed;
          
          targetObj.x = centerX + Math.cos(newAngle) * radius;
          targetObj.y = centerY + Math.sin(newAngle) * radius;

          // console.log(`周回移動: ${action.targetId} (角度: ${newAngle.toFixed(2)})`);
        }
        break;

      case 'bounce':
        const margin = 10;
        
        if (targetObj.x <= margin || targetObj.x + targetObj.width >= context.canvas.width - margin) {
          targetObj.vx = -(targetObj.vx || 0);
        }
        if (targetObj.y <= margin || targetObj.y + targetObj.height >= context.canvas.height - margin) {
          targetObj.vy = -(targetObj.vy || 0);
        }

        // console.log(`跳ね返り移動: ${action.targetId}`);
        break;

      default:
        // console.warn(`未対応の移動タイプ: ${movement.type}`);
    }
  }

  // RandomAction 実装
  private executeRandomAction(
    action: Extract<GameAction, { type: 'randomAction' }>,
    context: RuleExecutionContext,
    ruleId?: string
  ): ActionExecutionResult {
    const effectsApplied: string[] = [];
    const errors: string[] = [];
    const counterChanges: CounterChangeEvent[] = [];

    try {
      let selectedAction: GameAction | null = null;
      
      switch (action.selectionMode || 'weighted') {
        case 'weighted':
          const weights = action.weights || action.actions.map(a => a.weight || 1);
          const totalWeight = weights.reduce((sum, w) => sum + w, 0);
          let random = Math.random() * totalWeight;
          
          for (let i = 0; i < action.actions.length; i++) {
            random -= weights[i];
            if (random <= 0) {
              selectedAction = action.actions[i].action;
              break;
            }
          }
          break;

        case 'probability':
          for (const actionItem of action.actions) {
            const probability = actionItem.probability || (1 / action.actions.length);
            if (Math.random() < probability) {
              selectedAction = actionItem.action;
              break;
            }
          }
          break;

        case 'uniform':
          const randomIndex = Math.floor(Math.random() * action.actions.length);
          selectedAction = action.actions[randomIndex].action;
          break;
      }

      if (selectedAction) {
        const result = this.executeActions([selectedAction], context, ruleId);
        effectsApplied.push(...result.effectsApplied);
        errors.push(...result.errors);
        counterChanges.push(...result.counterChanges);

        // console.log(`RandomAction実行: 選択されたアクション = ${selectedAction.type}`);
      } else {
        // console.warn('RandomAction: アクションが選択されませんでした');
      }
    } catch (error) {
      errors.push(`RandomAction実行エラー: ${error}`);
    }

    return {
      success: errors.length === 0,
      effectsApplied,
      newGameState: {},
      errors,
      counterChanges
    };
  }

  // ルール実行制限チェック
  private canExecuteRule(rule: GameRule): boolean {
    if (!rule.executionLimit) return true;
    
    const currentCount = this.executionCounts.get(rule.id) || 0;
    return currentCount < rule.executionLimit.maxCount;
  }

  // ルール有効期間チェック
  private isRuleTimeValid(rule: GameRule, currentTime: number): boolean {
    if (!rule.timeWindow) return true;
    
    return currentTime >= rule.timeWindow.start && 
           currentTime <= rule.timeWindow.end;
  }

  // デバッグ・統計情報
  getDebugInfo(): any {
    return {
      rulesCount: this.rules.length,
      enabledRules: this.rules.filter(r => r.enabled).length,
      flagsCount: this.flags.size,
      executionCounts: Object.fromEntries(this.executionCounts),
      flags: Object.fromEntries(this.flags),
      countersCount: this.counters.size,
      counterDefinitionsCount: this.counterDefinitions.size,
      counters: Object.fromEntries(this.counters),
      counterHistorySize: this.counterHistory.length,
      recentCounterChanges: this.counterHistory.slice(-10),
      randomStatesCount: this.randomStates.size,
      collisionCacheSize: this.collisionCache.size,
      animationStatesCount: this.animationStates.size
    };
  }

  // リセット
  reset(): void {
    this.executionCounts.clear();
    this.flags.clear();
    this.counters.clear();
    this.counterHistory = [];
    this.counterPreviousValues.clear();
    this.randomStates.clear();
    this.collisionCache.clear();
    this.previousCollisions.clear();
    this.animationStates.clear();
    this.previousGameState = undefined;
    
    for (const [name, definition] of this.counterDefinitions) {
      this.setCounter(name, definition.initialValue);
    }

    // console.log('🔄 RuleEngine リセット完了（Phase 1+2 完全実装版）');
  }

  // カウンターのみリセット
  resetCounters(): void {
    for (const [name, definition] of this.counterDefinitions) {
      this.setCounter(name, definition.initialValue);
    }
    this.counterHistory = [];
    // console.log('🔄 カウンターリセット完了');
  }

  // カウンター統計取得
  getCounterStatistics(): Record<string, any> {
    const stats: Record<string, any> = {};
    
    for (const [name] of this.counterDefinitions) {
      const history = this.getCounterHistory(name);
      const currentValue = this.getCounter(name);
      
      stats[name] = {
        currentValue,
        totalOperations: history.length,
        incrementCount: history.filter(h => h.operation === 'increment' || h.operation === 'add').length,
        decrementCount: history.filter(h => h.operation === 'decrement' || h.operation === 'subtract').length,
        maxValue: Math.max(currentValue, ...history.map(h => h.newValue)),
        minValue: Math.min(currentValue, ...history.map(h => h.newValue)),
        lastOperationTime: history.length > 0 ? history[history.length - 1].timestamp : 0
      };
    }
    
    return stats;
  }
}

// デフォルトエクスポート
export default RuleEngine;<|MERGE_RESOLUTION|>--- conflicted
+++ resolved
@@ -1291,20 +1291,6 @@
     action: Extract<GameAction, { type: 'effect' }>,
     context: RuleExecutionContext
   ): void {
-<<<<<<< HEAD
-    if (context.effectSystem) {
-      const effectConfig: EffectConfig = {
-        id: `effect_${Date.now()}_${Math.random()}`,
-        type: 'particle',
-        targetId: action.targetId,
-        duration: 1000
-      };
-
-      context.effectSystem.playEffect(effectConfig);
-      // console.log(`エフェクト再生: ${action.effect} (target: ${action.targetId})`);
-    } else {
-      // console.log(`[簡易エフェクト] ${action.effect}を${action.targetId}に適用`);
-=======
     const targetObj = context.objects.get(action.targetId);
     if (!targetObj) {
       console.warn(`エフェクト: オブジェクトが見つかりません: ${action.targetId}`);
@@ -1340,7 +1326,6 @@
 
       default:
         console.warn(`未知のエフェクトタイプ: ${(effect as any).type}`);
->>>>>>> 0a2e8e8c
     }
   }
 
